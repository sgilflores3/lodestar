--- conflicted
+++ resolved
@@ -34,14 +34,7 @@
   },
   "types": "lib/index.d.ts",
   "dependencies": {
-<<<<<<< HEAD
-    "@chainsafe/eth2.0-types": "^0.2.0",
-=======
-    "@chainsafe/bit-utils": "0.1.6",
     "@chainsafe/eth2.0-types": "^0.2.1",
-    "@chainsafe/ssz-type-schema": "^0.0.2",
-    "@types/bn.js": "^4.11.5",
->>>>>>> b548f652
     "bcrypto": "^4.2.6",
     "bigint-buffer": "^1.1.5",
     "camelcase": "^5.3.1",
