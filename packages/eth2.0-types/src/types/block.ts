--- conflicted
+++ resolved
@@ -7,32 +7,18 @@
 
 import {BLSSignature, Bytes32, Root, Slot} from "./primitive";
 import {Eth1Data} from "./misc";
-<<<<<<< HEAD
-import {Attestation, AttesterSlashing, Deposit, ProposerSlashing, VoluntaryExit} from "./operations";
-=======
-
-import {Attestation, AttesterSlashing, Deposit, ProposerSlashing, SignedVoluntaryExit,} from "./operations";
->>>>>>> df24718c
+import {Attestation, AttesterSlashing, Deposit, ProposerSlashing, SignedVoluntaryExit} from "./operations";
 
 
 export interface BeaconBlockBody {
   randaoReveal: BLSSignature;
   eth1Data: Eth1Data;
-<<<<<<< HEAD
   graffiti: Bytes32;
   proposerSlashings: List<ProposerSlashing>;
   attesterSlashings: List<AttesterSlashing>;
   attestations: List<Attestation>;
   deposits: List<Deposit>;
-  voluntaryExits: List<VoluntaryExit>;
-=======
-  graffiti: bytes32;
-  proposerSlashings: ProposerSlashing[];
-  attesterSlashings: AttesterSlashing[];
-  attestations: Attestation[];
-  deposits: Deposit[];
-  voluntaryExits: SignedVoluntaryExit[];
->>>>>>> df24718c
+  voluntaryExits: List<SignedVoluntaryExit>;
 }
 
 export interface BeaconBlock {
