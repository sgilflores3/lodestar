--- conflicted
+++ resolved
@@ -4,12 +4,8 @@
 import {sleep} from "@lodestar/utils";
 
 import {computeStartSlotAtEpoch} from "@lodestar/state-transition";
-<<<<<<< HEAD
-import {getReqRespHandlers, Network} from "../../../src/network/index.js";
-=======
 import {ssz} from "@lodestar/types";
 import {getReqRespHandlers, Network, NetworkInitModules} from "../../../src/network/index.js";
->>>>>>> d1e59733
 import {defaultNetworkOptions, NetworkOptions} from "../../../src/network/options.js";
 import {GossipType, GossipHandlers} from "../../../src/network/gossip/index.js";
 
@@ -29,6 +25,7 @@
   localMultiaddrs: [],
   discv5FirstQueryDelayMs: 0,
   discv5: null,
+  skipParamsLog: true,
 };
 
 // Schedule all forks at ALTAIR_FORK_EPOCH to avoid generating the pubkeys cache
@@ -90,10 +87,9 @@
     const loggerA = testLogger("A");
     const loggerB = testLogger("B");
 
-    const modules = {
+    const modules: Omit<NetworkInitModules, "opts" | "peerId" | "logger"> = {
       config: beaconConfig,
       chain,
-      db,
       reqRespHandlers,
       gossipHandlers,
       signal: controller.signal,
