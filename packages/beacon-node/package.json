{
  "name": "@lodestar/beacon-node",
  "description": "A Typescript implementation of the beacon chain",
  "license": "LGPL-3.0",
  "author": "ChainSafe Systems",
  "homepage": "https://github.com/ChainSafe/lodestar#readme",
  "repository": {
    "type": "git",
    "url": "git+https://github.com:ChainSafe/lodestar.git"
  },
  "bugs": {
    "url": "https://github.com/ChainSafe/lodestar/issues"
  },
<<<<<<< HEAD
  "version": "1.7.2",
=======
  "version": "1.8.0",
>>>>>>> d1e59733
  "type": "module",
  "exports": {
    ".": {
      "import": "./lib/index.js"
    },
    "./api": {
      "import": "./lib/api/index.js"
    },
    "./chain": {
      "import": "./lib/chain/index.js"
    },
    "./constants": {
      "import": "./lib/constants/index.js"
    },
    "./db": {
      "import": "./lib/db/index.js"
    },
    "./eth1": {
      "import": "./lib/eth1/index.js"
    },
    "./metrics": {
      "import": "./lib/metrics/index.js"
    },
    "./monitoring": {
      "import": "./lib/monitoring/index.js"
    },
    "./network": {
      "import": "./lib/network/index.js"
    },
    "./node": {
      "import": "./lib/node/index.js"
    },
    "./sync": {
      "import": "./lib/sync/index.js"
    }
  },
  "typesVersions": {
    "*": {
      "*": [
        "*",
        "lib/*",
        "lib/*/index"
      ]
    }
  },
  "types": "./lib/index.d.ts",
  "files": [
    "lib/**/*.d.ts",
    "lib/**/*.js",
    "lib/**/*.js.map",
    "*.d.ts",
    "*.js"
  ],
  "scripts": {
    "clean": "rm -rf lib && rm -f *.tsbuildinfo",
    "build": "tsc -p tsconfig.build.json",
    "build:lib:watch": "yarn run build:lib --watch",
    "build:release": "yarn clean && yarn run build",
    "build:types:watch": "yarn run build:types --watch",
    "check-build": "node -e \"(async function() { await import('./lib/index.js') })()\"",
    "check-types": "tsc",
    "coverage": "codecov -F lodestar",
    "lint": "eslint --color --ext .ts src/ test/",
    "lint:fix": "yarn run lint --fix",
    "pretest": "yarn run check-types",
    "test": "yarn test:unit && yarn test:e2e",
    "test:unit:minimal": "nyc --cache-dir .nyc_output/.cache -e .ts mocha 'test/unit/**/*.test.ts'",
    "test:unit:mainnet": "LODESTAR_PRESET=mainnet nyc --cache-dir .nyc_output/.cache -e .ts mocha 'test/unit-mainnet/**/*.test.ts'",
    "test:unit": "yarn test:unit:minimal && yarn test:unit:mainnet",
    "test:e2e": "mocha 'test/e2e/**/*.test.ts'",
    "test:sim": "mocha 'test/sim/**/*.test.ts'",
    "test:sim:merge-interop": "mocha 'test/sim/merge-interop.test.ts'",
    "test:sim:mergemock": "mocha 'test/sim/mergemock.test.ts'",
    "test:sim:withdrawals": "mocha 'test/sim/withdrawal-interop.test.ts'",
    "download-spec-tests": "node --loader=ts-node/esm test/spec/downloadTests.ts",
    "check-spec-tests": "mocha test/spec/checkCoverage.ts",
    "test:spec-bls-general": "mocha --config .mocharc.spec.cjs 'test/spec/bls/**/*.test.ts' 'test/spec/general/**/*.test.ts'",
    "test:spec-minimal": "LODESTAR_PRESET=minimal mocha --config .mocharc.spec.cjs 'test/spec/presets/**/*.test.ts'",
    "test:spec-mainnet": "LODESTAR_PRESET=mainnet mocha --config .mocharc.spec.cjs 'test/spec/presets/**/*.test.ts'",
    "test:spec": "yarn test:spec-bls-general && yarn test:spec-minimal && yarn test:spec-mainnet",
    "check-readme": "typescript-docs-verifier"
  },
  "dependencies": {
    "@chainsafe/as-chacha20poly1305": "^0.1.0",
    "@chainsafe/as-sha256": "^0.3.1",
    "@chainsafe/bls": "7.1.1",
    "@chainsafe/discv5": "^3.0.0",
    "@chainsafe/libp2p-gossipsub": "^6.2.0",
    "@chainsafe/libp2p-noise": "^11.0.4",
    "@chainsafe/persistent-merkle-tree": "^0.5.0",
    "@chainsafe/snappy-stream": "^5.1.2",
    "@chainsafe/ssz": "^0.10.2",
    "@chainsafe/threads": "^1.10.0",
    "@ethersproject/abi": "^5.7.0",
    "@fastify/bearer-auth": "^9.0.0",
    "@fastify/cors": "^8.2.1",
    "@libp2p/bootstrap": "^6.0.3",
    "@libp2p/interface-connection": "^3.0.2",
    "@libp2p/interface-connection-manager": "^1.3.0",
    "@libp2p/interface-peer-id": "^2.0.1",
    "@libp2p/interface-pubsub": "^3.0.0",
    "@libp2p/interface-registrar": "^2.0.8",
    "@libp2p/mdns": "^6.0.0",
    "@libp2p/mplex": "^7.1.3",
    "@libp2p/peer-id-factory": "^2.0.1",
<<<<<<< HEAD
    "@libp2p/prometheus-metrics": "^1.1.2",
    "@libp2p/tcp": "^6.1.0",
    "@lodestar/api": "^1.7.2",
    "@lodestar/config": "^1.7.2",
    "@lodestar/db": "^1.7.2",
    "@lodestar/fork-choice": "^1.7.2",
    "@lodestar/light-client": "^1.7.2",
    "@lodestar/params": "^1.7.2",
    "@lodestar/reqresp": "^1.7.2",
    "@lodestar/state-transition": "^1.7.2",
    "@lodestar/types": "^1.7.2",
    "@lodestar/utils": "^1.7.2",
    "@lodestar/validator": "^1.7.2",
=======
    "@libp2p/prometheus-metrics": "^1.1.3",
    "@libp2p/tcp": "6.1.0",
    "@lodestar/api": "^1.8.0",
    "@lodestar/config": "^1.8.0",
    "@lodestar/db": "^1.8.0",
    "@lodestar/fork-choice": "^1.8.0",
    "@lodestar/light-client": "^1.8.0",
    "@lodestar/params": "^1.8.0",
    "@lodestar/reqresp": "^1.8.0",
    "@lodestar/state-transition": "^1.8.0",
    "@lodestar/types": "^1.8.0",
    "@lodestar/utils": "^1.8.0",
    "@lodestar/validator": "^1.8.0",
>>>>>>> d1e59733
    "@multiformats/multiaddr": "^11.0.0",
    "@types/datastore-level": "^3.0.0",
    "buffer-xor": "^2.0.2",
    "c-kzg": "^1.0.9",
    "cross-fetch": "^3.1.4",
    "datastore-core": "^8.0.1",
    "datastore-level": "^9.0.1",
    "deepmerge": "^4.3.1",
    "fastify": "^4.15.0",
    "gc-stats": "^1.4.0",
    "interface-datastore": "^7.0.0",
    "it-all": "^3.0.1",
    "it-pipe": "^2.0.5",
    "jwt-simple": "0.5.6",
    "libp2p": "0.42.2",
    "prom-client": "^14.2.0",
    "prometheus-gc-stats": "^0.6.4",
    "qs": "^6.11.1",
    "snappyjs": "^0.7.0",
    "stream-to-it": "^0.2.4",
    "strict-event-emitter-types": "^2.0.0",
    "systeminformation": "^5.17.12",
    "uint8arraylist": "^2.4.3",
    "uint8arrays": "^4.0.3",
    "varint": "^6.0.0",
    "xxhash-wasm": "1.0.2"
  },
  "peerDependencies": {
    "c-kzg": "^1.0.7"
  },
  "devDependencies": {
    "@types/eventsource": "^1.1.11",
    "@types/leveldown": "^4.0.3",
    "@types/prometheus-gc-stats": "^0.6.2",
    "@types/qs": "^6.9.7",
    "@types/supertest": "^2.0.12",
    "@types/tmp": "^0.2.3",
    "@types/varint": "^6.0.1",
    "eventsource": "^2.0.2",
    "leveldown": "^6.1.1",
    "rewiremock": "^3.14.5",
    "rimraf": "^4.4.1",
    "tmp": "^0.2.1"
  },
  "keywords": [
    "ethereum",
    "eth-consensus",
    "beacon",
    "blockchain"
  ]
}<|MERGE_RESOLUTION|>--- conflicted
+++ resolved
@@ -11,11 +11,7 @@
   "bugs": {
     "url": "https://github.com/ChainSafe/lodestar/issues"
   },
-<<<<<<< HEAD
-  "version": "1.7.2",
-=======
   "version": "1.8.0",
->>>>>>> d1e59733
   "type": "module",
   "exports": {
     ".": {
@@ -121,21 +117,6 @@
     "@libp2p/mdns": "^6.0.0",
     "@libp2p/mplex": "^7.1.3",
     "@libp2p/peer-id-factory": "^2.0.1",
-<<<<<<< HEAD
-    "@libp2p/prometheus-metrics": "^1.1.2",
-    "@libp2p/tcp": "^6.1.0",
-    "@lodestar/api": "^1.7.2",
-    "@lodestar/config": "^1.7.2",
-    "@lodestar/db": "^1.7.2",
-    "@lodestar/fork-choice": "^1.7.2",
-    "@lodestar/light-client": "^1.7.2",
-    "@lodestar/params": "^1.7.2",
-    "@lodestar/reqresp": "^1.7.2",
-    "@lodestar/state-transition": "^1.7.2",
-    "@lodestar/types": "^1.7.2",
-    "@lodestar/utils": "^1.7.2",
-    "@lodestar/validator": "^1.7.2",
-=======
     "@libp2p/prometheus-metrics": "^1.1.3",
     "@libp2p/tcp": "6.1.0",
     "@lodestar/api": "^1.8.0",
@@ -149,7 +130,6 @@
     "@lodestar/types": "^1.8.0",
     "@lodestar/utils": "^1.8.0",
     "@lodestar/validator": "^1.8.0",
->>>>>>> d1e59733
     "@multiformats/multiaddr": "^11.0.0",
     "@types/datastore-level": "^3.0.0",
     "buffer-xor": "^2.0.2",
