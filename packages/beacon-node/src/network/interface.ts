--- conflicted
+++ resolved
@@ -4,33 +4,35 @@
 import {Multiaddr} from "@multiformats/multiaddr";
 import {PeerId} from "@libp2p/interface-peer-id";
 import {ConnectionManager} from "@libp2p/interface-connection-manager";
-import {allForks, altair, capella, deneb, phase0} from "@lodestar/types";
+import {phase0} from "@lodestar/types";
 import {PeerScoreStatsDump} from "@chainsafe/libp2p-gossipsub/score";
 import {routes} from "@lodestar/api";
 import {BlockInput} from "../chain/blocks/types.js";
 import {INetworkEventBus} from "./events.js";
-<<<<<<< HEAD
-=======
-import {GossipBeaconNode, GossipType} from "./gossip/index.js";
->>>>>>> 9b6cab15
 import {PeerAction, PeerScoreStats} from "./peers/index.js";
 import {IReqRespBeaconNode} from "./reqresp/interface.js";
 import {CommitteeSubscription} from "./subnets/index.js";
-import {PendingGossipsubMessage} from "./processor/types.js";
+import {GossipBeaconNode, GossipPublishResult} from "./gossip/interface.js";
 
 export type PeerSearchOptions = {
   supportsProtocols?: string[];
   count?: number;
 };
 
-export type GossipPublishResult = Promise<number>;
+/**
+ * The architecture of the network looks like so:
+ * - NetworkCore - This module contains core network functionality (libp2p and dependent modules)
+ *   - We provide both a MainThreadNetworkCore and a WorkerNetworkCore implementation
+ * - INetwork - This module wraps NetworkCore and crucially allows for a connection to the BeaconChain module.
+ */
 
 /**
- * Methods that exist with the same API in the worker and the public facing Network class
+ * Contains core network functionality (libp2p and dependent modules)
+ *
+ * All properties/methods should be async to allow for a worker implementation
  */
-export interface ILibp2pWorkerShared extends IReqRespBeaconNode {
+export interface NetworkCore extends IReqRespBeaconNode, GossipBeaconNode {
   close(): Promise<void>;
-
   scrapeMetrics(): Promise<string>;
 
   // Peer manager control
@@ -47,6 +49,7 @@
   // Gossip control
   subscribeGossipCoreTopics(): Promise<void>;
   unsubscribeGossipCoreTopics(): Promise<void>;
+  isSubscribedToGossipCoreTopics(): Promise<boolean>;
 
   // Debug
   connectToPeer(peer: PeerId, multiaddr: Multiaddr[]): Promise<void>;
@@ -55,54 +58,24 @@
   dumpPeer(peerIdStr: string): Promise<routes.lodestar.LodestarNodePeer | undefined>;
   dumpPeerScoreStats(): Promise<PeerScoreStats>;
   dumpGossipPeerScoreStats(): Promise<PeerScoreStatsDump>;
-<<<<<<< HEAD
-=======
-  dumpGossipQueue(gossipType: GossipType): Promise<PendingGossipsubMessage[]>;
->>>>>>> 9b6cab15
   dumpDiscv5KadValues(): Promise<string[]>;
   dumpMeshPeers(): Promise<Record<string, string[]>>;
 }
 
-export interface ILibp2pWorkerWrapper extends ILibp2pWorkerShared {
-  test(): Promise<void>;
-}
-
-export interface INetwork extends ILibp2pWorkerShared {
+export interface INetwork extends NetworkCore {
   /** Our network identity */
   peerId: PeerId;
 
   events: INetworkEventBus;
-  reqResp: IReqRespBeaconNode;
 
-  publishBeaconBlockMaybeBlobs(signedBlock: BlockInput): GossipPublishResult;
+  // TODO move these pubsub / reqresp methods into their respective modules (?)
+  // Or move the other methods up to this level (?)
+  publishBeaconBlockMaybeBlobs(signedBlock: BlockInput): Promise<GossipPublishResult>;
   beaconBlocksMaybeBlobsByRange(peerId: PeerId, request: phase0.BeaconBlocksByRangeRequest): Promise<BlockInput[]>;
   beaconBlocksMaybeBlobsByRoot(peerId: PeerId, request: phase0.BeaconBlocksByRootRequest): Promise<BlockInput[]>;
 
   reStatusPeers(peers: PeerId[]): Promise<void>;
   reportPeer(peer: PeerId, action: PeerAction, actionName: string): void;
-
-  // Gossip handler
-  isSubscribedToGossipCoreTopics(): boolean;
-
-  // Gossip publish
-  publishBeaconBlock(signedBlock: allForks.SignedBeaconBlock): GossipPublishResult;
-  publishSignedBeaconBlockAndBlobsSidecar(item: deneb.SignedBeaconBlockAndBlobsSidecar): GossipPublishResult;
-  publishBeaconAggregateAndProof(aggregateAndProof: phase0.SignedAggregateAndProof): GossipPublishResult;
-  publishBeaconAttestation(attestation: phase0.Attestation, subnet: number): GossipPublishResult;
-  publishVoluntaryExit(voluntaryExit: phase0.SignedVoluntaryExit): GossipPublishResult;
-  publishBlsToExecutionChange(blsToExecutionChange: capella.SignedBLSToExecutionChange): GossipPublishResult;
-  publishProposerSlashing(proposerSlashing: phase0.ProposerSlashing): GossipPublishResult;
-  publishAttesterSlashing(attesterSlashing: phase0.AttesterSlashing): GossipPublishResult;
-  publishSyncCommitteeSignature(signature: altair.SyncCommitteeMessage, subnet: number): GossipPublishResult;
-  publishContributionAndProof(contributionAndProof: altair.SignedContributionAndProof): GossipPublishResult;
-  publishLightClientFinalityUpdate(lightClientFinalityUpdate: allForks.LightClientFinalityUpdate): GossipPublishResult;
-  publishLightClientOptimisticUpdate(
-    lightClientOptimisitcUpdate: allForks.LightClientOptimisticUpdate
-  ): GossipPublishResult;
-
-  // Service
-  metrics(): Promise<string>;
-  close(): Promise<void>;
 }
 
 export type PeerDirection = Connection["stat"]["direction"];
