--- conflicted
+++ resolved
@@ -94,20 +94,8 @@
   {typeName: "ExecutionPayload", jsonCase: "eth2"}
 );
 
-<<<<<<< HEAD
 export class ExecutionPayloadHeaderEip4844Type<F extends FAny> extends ContainerType<F> {}
 export const ExecutionPayloadHeader = new ExecutionPayloadHeaderEip4844Type(
-=======
-export const BlindedExecutionPayload = new ContainerType(
-  {
-    ...capellaSsz.ExecutionPayloadHeader.fields,
-    excessDataGas: UintBn256, // New in EIP-4844
-  },
-  {typeName: "BlindedExecutionPayload", jsonCase: "eth2"}
-);
-
-export const ExecutionPayloadHeader = new ContainerType(
->>>>>>> c1ab0901
   {
     ...capellaSsz.ExecutionPayloadHeader.fields,
     excessDataGas: ExcessDataGas, // New in EIP-4844
