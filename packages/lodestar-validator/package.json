--- conflicted
+++ resolved
@@ -42,17 +42,10 @@
     "blockchain"
   ],
   "dependencies": {
-<<<<<<< HEAD
-    "@chainsafe/bls": "^0.1.7",
+    "@chainsafe/bls": "0.2.0",
     "@chainsafe/eth2.0-config": "0.2.0",
     "@chainsafe/eth2.0-params": "0.2.0",
     "@chainsafe/eth2.0-utils": "0.1.0",
-=======
-    "@chainsafe/bls": "^0.2.0",
-    "@chainsafe/eth2.0-config": "^0.1.1",
-    "@chainsafe/eth2.0-params": "^0.1.0",
-    "@chainsafe/eth2.0-utils": "^0.0.2",
->>>>>>> ebb93de9
     "@chainsafe/ssz": "^0.5.2",
     "axios": "^0.19.0",
     "deepmerge": "^4.0.0",
