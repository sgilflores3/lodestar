--- conflicted
+++ resolved
@@ -101,13 +101,8 @@
         try {
           const hash =
               // @ts-ignore
-<<<<<<< HEAD
-              await (new Eth1Wallet(wallet.privateKey, defaults.depositContract.abi, config, logger, provider))
+              await (new Eth1Wallet(wallet.privateKey, abi, config, logger, provider))
                 .submitValidatorDeposit(options.contract, ethers.utils.parseEther(options.value));
-=======
-              await (new Eth1Wallet(wallet.privateKey, abi, config, logger, provider))
-                .createValidatorDeposit(options.contract, ethers.utils.parseEther(options.value));
->>>>>>> 0c234d24
           logger.info(
             `Successfully deposited ${options.value} ETH from ${wallet.address} 
             to deposit contract. Tx hash: ${hash}`
