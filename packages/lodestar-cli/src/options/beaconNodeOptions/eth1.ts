import {Options} from "yargs";
import defaultOptions from "@chainsafe/lodestar/lib/node/options";

export const eth1Options = {
  "eth1.enabled": {
    description: "Whether to follow the eth1 chain",
    type: "boolean",
    defaultDescription: String(defaultOptions.eth1.enabled),
    group: "eth1",
  } as Options,

  "eth1.providerUrl": {
    description: "Url to Eth1 node with enabled rpc",
    type: "string",
    defaultDescription: defaultOptions.eth1.providerUrl,
    group: "eth1",
  } as Options,
<<<<<<< HEAD

  "eth1.depositContractDeployBlock": {
    description: "Block number at which the deposit contract contract was deployed",
    type: "number",
    defaultDescription: String(defaultOptions.eth1.depositContractDeployBlock),
    group: "eth1",
  } as Options,
=======
>>>>>>> 546892b4
};<|MERGE_RESOLUTION|>--- conflicted
+++ resolved
@@ -15,14 +15,4 @@
     defaultDescription: defaultOptions.eth1.providerUrl,
     group: "eth1",
   } as Options,
-<<<<<<< HEAD
-
-  "eth1.depositContractDeployBlock": {
-    description: "Block number at which the deposit contract contract was deployed",
-    type: "number",
-    defaultDescription: String(defaultOptions.eth1.depositContractDeployBlock),
-    group: "eth1",
-  } as Options,
-=======
->>>>>>> 546892b4
 };