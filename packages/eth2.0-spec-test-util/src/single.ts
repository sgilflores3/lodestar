--- conflicted
+++ resolved
@@ -1,23 +1,17 @@
 /* eslint-disable @typescript-eslint/no-explicit-any */
 import {readdirSync, readFileSync, writeFile} from "fs";
-<<<<<<< HEAD
-import {isDirectory} from "./util";
-import {basename, join} from "path";
-=======
 import {isDirectory, objectToCamelCase} from "./util";
 import {basename, parse, join} from "path";
 import {describe, it} from "mocha";
->>>>>>> a7406504
+import {isDirectory} from "./util";
+import {basename, join} from "path";
 import {AnySSZType, deserialize} from "@chainsafe/ssz";
 import {expect} from "chai";
 import deepMerge from "deepmerge";
 import profiler from "v8-profiler-next";
-<<<<<<< HEAD
+import {transformType} from "./transform";
 import {describe, it} from "mocha";
 import {loadYamlFile} from "@chainsafe/eth2.0-utils";
-=======
-import {transformType} from "./transform";
->>>>>>> a7406504
 
 
 export enum InputType {
