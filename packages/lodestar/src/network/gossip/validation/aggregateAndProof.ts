import {IBeaconConfig} from "@chainsafe/lodestar-config";
import {IBeaconChain} from "../../../chain";
import {IBeaconDb} from "../../../db/api";
import {Context, ILogger} from "@chainsafe/lodestar-utils";
import {AggregateAndProof, Attestation, SignedAggregateAndProof} from "@chainsafe/lodestar-types";
import {ExtendedValidatorResult} from "../constants";
import {toHexString} from "@chainsafe/ssz";
import {
  computeEpochAtSlot,
<<<<<<< HEAD
  computeStartSlotAtEpoch,
=======
  getCurrentSlot,
>>>>>>> 1243f3bd
  isAggregatorFromCommitteeLength,
} from "@chainsafe/lodestar-beacon-state-transition";
import {isAttestingToInValidBlock} from "./attestation";
import {Signature} from "@chainsafe/bls";
import {isValidIndexedAttestation} from "@chainsafe/lodestar-beacon-state-transition/lib/fast/block/isValidIndexedAttestation";
import {isValidAggregateAndProofSignature, isValidSelectionProofSignature} from "./utils";
import {hasValidAttestationSlot} from "./utils/hasValidAttestationSlot";

export async function validateGossipAggregateAndProof(
  config: IBeaconConfig,
  chain: IBeaconChain,
  db: IBeaconDb,
  logger: ILogger,
  signedAggregateAndProof: SignedAggregateAndProof
): Promise<ExtendedValidatorResult> {
  logger.profile("gossipAggregateAndProofValidation");
  const aggregateAndProof = signedAggregateAndProof.message;
  const aggregate = aggregateAndProof.aggregate;
  const root = config.types.AggregateAndProof.hashTreeRoot(aggregateAndProof);
  const attestationRoot = config.types.Attestation.hashTreeRoot(aggregate);
  const logContext = getLogContext(aggregate, aggregateAndProof, root, attestationRoot);
  logger.verbose("Started gossip aggregate and proof validation", logContext);
  if (!hasValidAttestationSlot(config, chain.getGenesisTime(), aggregate.data.slot)) {
    logger.warn("Ignored gossip aggregate and proof", {
      reason: "invalid slot time",
      currentSlot: chain.clock.currentSlot,
      ...logContext,
    });
    // TODO: aggregate and proof pool to wait until proper slot to replay
    return ExtendedValidatorResult.ignore;
  }
  if (await db.seenAttestationCache.hasAggregateAndProof(aggregateAndProof)) {
    logger.warn("Ignored gossip aggregate and proof", {
      reason: "seen aggregator and target index",
      targetEpoch: aggregate.data.target.epoch,
      ...logContext,
    });
    return ExtendedValidatorResult.ignore;
  }
  if (!hasAttestationParticipants(aggregate)) {
    logger.warn("Rejected gossip aggregate and proof", {
      reason: "missing attestation participants",
      ...logContext,
    });
    return ExtendedValidatorResult.reject;
  }

  if (await isAttestingToInValidBlock(db, aggregate)) {
    logger.warn("Rejected gossip aggregate and proof", {
      reason: "attesting to invalid block",
      ...logContext,
    });
    return ExtendedValidatorResult.reject;
  }

  // TODO: check pool of aggregates if already seen (not a dos vector check)

  const result = await validateAggregateAttestation(config, chain, db, logger, logContext, signedAggregateAndProof);

  logger.profile("gossipAggregateAndProofValidation");
  logger.info("Received gossip aggregate and proof passed validation", logContext);
  return result;
}

export function hasAttestationParticipants(attestation: Attestation): boolean {
  return Array.from(attestation.aggregationBits).filter((bit) => !!bit).length >= 1;
}

export async function validateAggregateAttestation(
  config: IBeaconConfig,
  chain: IBeaconChain,
  db: IBeaconDb,
  logger: ILogger,
  logContext: ReturnType<typeof getLogContext>,
  aggregateAndProof: SignedAggregateAndProof
): Promise<ExtendedValidatorResult> {
  const attestation = aggregateAndProof.message.aggregate;
  let attestationPreState;
  try {
    // the target state, advanced to the attestation slot
    attestationPreState = await chain.regen.getBlockSlotState(attestation.data.target.root, attestation.data.slot);
  } catch (e) {
    logger.warn("Ignored gossip aggregate and proof", {reason: "missing attestation prestate", ...logContext});
    return ExtendedValidatorResult.ignore;
  }

  const {state, epochCtx} = attestationPreState;
<<<<<<< HEAD
  // committee changes on epoch, so advance only if different epoch
  const attEpoch = computeEpochAtSlot(config, attestation.data.slot);
  if (attEpoch > computeEpochAtSlot(config, state.slot)) {
    processSlots(epochCtx, state, computeStartSlotAtEpoch(config, attEpoch));
=======
  const committee = epochCtx.getBeaconCommittee(attestation.data.slot, attestation.data.index);
  if (!committee.includes(aggregateAndProof.message.aggregatorIndex)) {
    logger.warn("Rejected gossip aggregate and proof", {reason: "aggregator not in committee", ...logContext});
    return ExtendedValidatorResult.reject;
  }
  if (!isAggregatorFromCommitteeLength(config, committee.length, aggregateAndProof.message.selectionProof)) {
    logger.warn("Rejected gossip aggregate and proof", {reason: "not valid aggregator", ...logContext});
    return ExtendedValidatorResult.reject;
  }
  const aggregator = epochCtx.index2pubkey[aggregateAndProof.message.aggregatorIndex];
  if (
    !isValidSelectionProofSignature(
      config,
      state,
      attestation.data.slot,
      aggregator,
      Signature.fromCompressedBytes(aggregateAndProof.message.selectionProof.valueOf() as Uint8Array)
    )
  ) {
    logger.warn("Rejected gossip aggregate and proof", {reason: "invalid selection proof signature", ...logContext});
    return ExtendedValidatorResult.reject;
>>>>>>> 1243f3bd
  }

  try {
    const committee = epochCtx.getBeaconCommittee(attestation.data.slot, attestation.data.index);
    if (!committee.includes(aggregateAndProof.message.aggregatorIndex)) {
      logger.warn("Rejected gossip aggregate and proof", {reason: "aggregator not in committee", ...logContext});
      return ExtendedValidatorResult.reject;
    }
    if (!isAggregatorFromCommitteeLength(config, committee.length, aggregateAndProof.message.selectionProof)) {
      logger.warn("Rejected gossip aggregate and proof", {reason: "not valid aggregator", ...logContext});
      return ExtendedValidatorResult.reject;
    }
    const aggregator = epochCtx.index2pubkey[aggregateAndProof.message.aggregatorIndex];
    if (
      !isValidSelectionProofSignature(
        config,
        state,
        attestation.data.slot,
        aggregator,
        Signature.fromCompressedBytes(aggregateAndProof.message.selectionProof.valueOf() as Uint8Array)
      )
    ) {
      logger.warn("Rejected gossip aggregate and proof", {reason: "invalid selection proof signature", ...logContext});
      return ExtendedValidatorResult.reject;
    }

    if (
      !isValidAggregateAndProofSignature(
        config,
        state,
        computeEpochAtSlot(config, attestation.data.slot),
        aggregator,
        aggregateAndProof
      )
    ) {
      logger.warn("Rejected gossip aggregate and proof", {reason: "invalid signature", ...logContext});
      return ExtendedValidatorResult.reject;
    }

    // TODO: once we have pool, check if aggregate block is seen and has target as ancestor

    if (!isValidIndexedAttestation(epochCtx, state, epochCtx.getIndexedAttestation(attestation))) {
      logger.warn("Rejected gossip aggregate and proof", {reason: "invalid indexed attestation", ...logContext});
      return ExtendedValidatorResult.reject;
    }
  } catch (e) {
    // if any errors are thrown in the process of checking for REJECTs, return a REJECT
    logger.warn("Rejected gossip aggregate and proof", {reason: e.message, ...logContext});
    return ExtendedValidatorResult.reject;
  }

  return ExtendedValidatorResult.accept;
}

// & object so we can spread it
function getLogContext(
  aggregate: Attestation,
  aggregateAndProof: AggregateAndProof,
  root: Uint8Array,
  attestationRoot: Uint8Array
): Context & object {
  return {
    attestationSlot: aggregate.data.slot,
    aggregatorIndex: aggregateAndProof.aggregatorIndex,
    root: toHexString(root),
    attestationRoot: toHexString(attestationRoot),
  };
}<|MERGE_RESOLUTION|>--- conflicted
+++ resolved
@@ -5,15 +5,7 @@
 import {AggregateAndProof, Attestation, SignedAggregateAndProof} from "@chainsafe/lodestar-types";
 import {ExtendedValidatorResult} from "../constants";
 import {toHexString} from "@chainsafe/ssz";
-import {
-  computeEpochAtSlot,
-<<<<<<< HEAD
-  computeStartSlotAtEpoch,
-=======
-  getCurrentSlot,
->>>>>>> 1243f3bd
-  isAggregatorFromCommitteeLength,
-} from "@chainsafe/lodestar-beacon-state-transition";
+import {computeEpochAtSlot, isAggregatorFromCommitteeLength} from "@chainsafe/lodestar-beacon-state-transition";
 import {isAttestingToInValidBlock} from "./attestation";
 import {Signature} from "@chainsafe/bls";
 import {isValidIndexedAttestation} from "@chainsafe/lodestar-beacon-state-transition/lib/fast/block/isValidIndexedAttestation";
@@ -99,36 +91,6 @@
   }
 
   const {state, epochCtx} = attestationPreState;
-<<<<<<< HEAD
-  // committee changes on epoch, so advance only if different epoch
-  const attEpoch = computeEpochAtSlot(config, attestation.data.slot);
-  if (attEpoch > computeEpochAtSlot(config, state.slot)) {
-    processSlots(epochCtx, state, computeStartSlotAtEpoch(config, attEpoch));
-=======
-  const committee = epochCtx.getBeaconCommittee(attestation.data.slot, attestation.data.index);
-  if (!committee.includes(aggregateAndProof.message.aggregatorIndex)) {
-    logger.warn("Rejected gossip aggregate and proof", {reason: "aggregator not in committee", ...logContext});
-    return ExtendedValidatorResult.reject;
-  }
-  if (!isAggregatorFromCommitteeLength(config, committee.length, aggregateAndProof.message.selectionProof)) {
-    logger.warn("Rejected gossip aggregate and proof", {reason: "not valid aggregator", ...logContext});
-    return ExtendedValidatorResult.reject;
-  }
-  const aggregator = epochCtx.index2pubkey[aggregateAndProof.message.aggregatorIndex];
-  if (
-    !isValidSelectionProofSignature(
-      config,
-      state,
-      attestation.data.slot,
-      aggregator,
-      Signature.fromCompressedBytes(aggregateAndProof.message.selectionProof.valueOf() as Uint8Array)
-    )
-  ) {
-    logger.warn("Rejected gossip aggregate and proof", {reason: "invalid selection proof signature", ...logContext});
-    return ExtendedValidatorResult.reject;
->>>>>>> 1243f3bd
-  }
-
   try {
     const committee = epochCtx.getBeaconCommittee(attestation.data.slot, attestation.data.index);
     if (!committee.includes(aggregateAndProof.message.aggregatorIndex)) {
