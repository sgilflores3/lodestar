/**
 * @module network/libp2p
 */

import {EventEmitter} from "events";
import {deserialize, serialize} from "@chainsafe/ssz";
import promisify from "promisify-es6";
import LibP2p from "libp2p";
import Gossipsub from "libp2p-gossipsub";
import PeerInfo from "peer-info";
import {Attestation, BeaconBlock, Shard, RequestBody, ResponseBody} from "@chainsafe/eth2.0-types";
import {IBeaconConfig} from "@chainsafe/eth2.0-config";

<<<<<<< HEAD
import {Attestation, BeaconBlock, RequestBody, ResponseBody, Shard} from "../../types";
import {ATTESTATION_TOPIC, BLOCK_TOPIC, Method, RequestId, SHARD_SUBNET_COUNT,} from "../../constants";
import {IBeaconConfig} from "../../config";
=======
import {
  Method, RequestId, BLOCK_TOPIC, ATTESTATION_TOPIC, SHARD_SUBNET_COUNT,
} from "../../constants";
>>>>>>> 80696685
import {shardAttestationTopic, shardSubnetAttestationTopic} from "../util";
import {NetworkRpc} from "./rpc";
import {ILogger} from "../../logger";
import {INetworkOptions} from "../options";
<<<<<<< HEAD
import {INetwork} from "../interface";
import deepmerge from "deepmerge";
import defaultNetworkOptions from "../options";
=======
import {INetwork, NetworkEventEmitter} from "../interface";
>>>>>>> 80696685


export class Libp2pNetwork extends (EventEmitter as { new(): NetworkEventEmitter }) implements INetwork {
  public peerInfo: PeerInfo;
  private opts: INetworkOptions;
  private config: IBeaconConfig;
  private libp2p: LibP2p;
  private pubsub: Gossipsub;
  private rpc: NetworkRpc;
  private inited: Promise<void>;
  private logger: ILogger;

  public constructor(opts: Partial<INetworkOptions>, {config, libp2p, logger}:
  {config: IBeaconConfig; libp2p: any; logger: ILogger}) {
    super();
    this.opts = deepmerge(defaultNetworkOptions, opts);
    this.config = config;
    this.logger = logger;
    // `libp2p` can be a promise as well as a libp2p object
    this.inited = new Promise((resolve) => {
      Promise.resolve(libp2p).then((libp2p) => {
        this.peerInfo = libp2p.peerInfo;
        this.libp2p = libp2p;
        this.pubsub = new Gossipsub(libp2p);
        this.rpc = new NetworkRpc(opts, {config, libp2p, logger: this.logger});
        resolve();
      });
    });
  }

  // pubsub
  public subscribeToBlocks(): void {
    this.pubsub.subscribe(BLOCK_TOPIC);
  }
  public subscribeToAttestations(): void {
    this.pubsub.subscribe(ATTESTATION_TOPIC);
  }
  public subscribeToShardAttestations(shard: Shard): void {
    this.pubsub.subscribe(shardSubnetAttestationTopic(shard));
  }
  public unsubscribeToBlocks(): void {
    this.pubsub.unsubscribe(BLOCK_TOPIC);
  }
  public unsubscribeToAttestations(): void {
    this.pubsub.unsubscribe(ATTESTATION_TOPIC);
  }
  public unsubscribeToShardAttestations(shard: Shard): void {
    this.pubsub.unsubscribe(shardSubnetAttestationTopic(shard));
  }
  public async publishBlock(block: BeaconBlock): Promise<void> {
    await promisify(this.pubsub.publish.bind(this.pubsub))(
      BLOCK_TOPIC, serialize(block, this.config.types.BeaconBlock));
  }
  public async publishAttestation(attestation: Attestation): Promise<void> {
    await promisify(this.pubsub.publish.bind(this.pubsub))(
      ATTESTATION_TOPIC, serialize(attestation, this.config.types.Attestation));
  }
  public async publishShardAttestation(attestation: Attestation): Promise<void> {
    await promisify(this.pubsub.publish.bind(this.pubsub))(
      shardSubnetAttestationTopic(attestation.data.crosslink.shard), serialize(attestation, this.config.types.Attestation));
  }
  private handleIncomingBlock = (msg: any): void => {
    try {
      const block: BeaconBlock = deserialize(msg.data, this.config.types.BeaconBlock);
      this.emit(BLOCK_TOPIC, block);
    } catch (e) {
    }
  };
  private handleIncomingAttestation = (msg: any): void => {
    try {
      const attestation: Attestation = deserialize(msg.data, this.config.types.Attestation);
      this.emit(ATTESTATION_TOPIC, attestation);
    } catch (e) {
    }
  };
  private handleIncomingShardAttestation = (msg: any): void => {
    try {
      const attestation: Attestation = deserialize(msg.data, this.config.types.Attestation);
      // @ts-ignore
      // we cannot type hint this
      this.emit(shardAttestationTopic(attestation.data.crosslink.shard), attestation);
    } catch (e) {
    }
  };
  private emitGossipHeartbeat = (): void => {
    this.emit("gossipsub:heartbeat");
  };

  // rpc
  public getPeers(): PeerInfo[] {
    return this.rpc.getPeers();
  }
  public hasPeer(peerInfo: PeerInfo): boolean {
    return this.rpc.hasPeer(peerInfo);
  }
  public async connect(peerInfo: PeerInfo): Promise<void> {
    await promisify(this.libp2p.dial.bind(this.libp2p))(peerInfo);
  }
  public async disconnect(peerInfo: PeerInfo): Promise<void> {
    await promisify(this.libp2p.hangUp.bind(this.libp2p))(peerInfo);
  }
  public async sendRequest<T extends ResponseBody>(peerInfo: PeerInfo, method: Method, body: RequestBody): Promise<T> {
    return await this.rpc.sendRequest<T>(peerInfo, method, body);
  }
  public sendResponse(id: RequestId, responseCode: number, result: ResponseBody): void {
    this.rpc.sendResponse(id, responseCode, result);
  }
  private emitRequest = (peerInfo: PeerInfo, method: Method, id: RequestId, body: RequestBody): void => {
    this.emit("request", peerInfo, method, id, body);
  };
  private emitPeerConnect = (peerInfo: PeerInfo): void => {
    this.emit("peer:connect", peerInfo);
  };
  private emitPeerDisconnect = (peerInfo: PeerInfo): void => {
    this.emit("peer:disconnect", peerInfo);
  };

  // service
  public async start(): Promise<void> {
    await this.inited;
    await promisify(this.libp2p.start.bind(this.libp2p))();
    await promisify(this.pubsub.start.bind(this.pubsub))();
    await this.rpc.start();
    this.pubsub.on(BLOCK_TOPIC, this.handleIncomingBlock);
    this.pubsub.on(ATTESTATION_TOPIC, this.handleIncomingAttestation);
    for (let shard = 0; shard < SHARD_SUBNET_COUNT; shard++) {
      this.pubsub.on(shardSubnetAttestationTopic(shard),
        this.handleIncomingShardAttestation);
    }
    this.pubsub.on("gossipsub:heartbeat", this.emitGossipHeartbeat);
    this.rpc.on("request", this.emitRequest);
    this.rpc.on("peer:connect", this.emitPeerConnect);
    this.rpc.on("peer:disconnect", this.emitPeerDisconnect);
  }
  public async stop(): Promise<void> {
    await this.inited;
    await this.rpc.stop();
    await promisify(this.pubsub.stop.bind(this.pubsub))();
    await promisify(this.libp2p.stop.bind(this.libp2p))();
    this.pubsub.removeListener(BLOCK_TOPIC, this.handleIncomingBlock);
    this.pubsub.removeListener(ATTESTATION_TOPIC, this.handleIncomingAttestation);
    for (let shard = 0; shard < SHARD_SUBNET_COUNT; shard++) {
      this.pubsub.removeListener(shardSubnetAttestationTopic(shard),
        this.handleIncomingShardAttestation);
    }
    this.pubsub.removeListener("gossipsub:heartbeat", this.emitGossipHeartbeat);
    this.rpc.removeListener("request", this.emitRequest);
    this.rpc.removeListener("peer:connect", this.emitPeerConnect);
    this.rpc.removeListener("peer:disconnect", this.emitPeerDisconnect);
  }
}<|MERGE_RESOLUTION|>--- conflicted
+++ resolved
@@ -11,26 +11,12 @@
 import {Attestation, BeaconBlock, Shard, RequestBody, ResponseBody} from "@chainsafe/eth2.0-types";
 import {IBeaconConfig} from "@chainsafe/eth2.0-config";
 
-<<<<<<< HEAD
-import {Attestation, BeaconBlock, RequestBody, ResponseBody, Shard} from "../../types";
 import {ATTESTATION_TOPIC, BLOCK_TOPIC, Method, RequestId, SHARD_SUBNET_COUNT,} from "../../constants";
-import {IBeaconConfig} from "../../config";
-=======
-import {
-  Method, RequestId, BLOCK_TOPIC, ATTESTATION_TOPIC, SHARD_SUBNET_COUNT,
-} from "../../constants";
->>>>>>> 80696685
 import {shardAttestationTopic, shardSubnetAttestationTopic} from "../util";
 import {NetworkRpc} from "./rpc";
 import {ILogger} from "../../logger";
 import {INetworkOptions} from "../options";
-<<<<<<< HEAD
-import {INetwork} from "../interface";
-import deepmerge from "deepmerge";
-import defaultNetworkOptions from "../options";
-=======
 import {INetwork, NetworkEventEmitter} from "../interface";
->>>>>>> 80696685
 
 
 export class Libp2pNetwork extends (EventEmitter as { new(): NetworkEventEmitter }) implements INetwork {
@@ -43,10 +29,10 @@
   private inited: Promise<void>;
   private logger: ILogger;
 
-  public constructor(opts: Partial<INetworkOptions>, {config, libp2p, logger}:
+  public constructor(opts: INetworkOptions, {config, libp2p, logger}:
   {config: IBeaconConfig; libp2p: any; logger: ILogger}) {
     super();
-    this.opts = deepmerge(defaultNetworkOptions, opts);
+    this.opts = opts;
     this.config = config;
     this.logger = logger;
     // `libp2p` can be a promise as well as a libp2p object
