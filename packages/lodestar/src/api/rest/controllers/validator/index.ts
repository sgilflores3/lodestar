export * from "./duties";
<<<<<<< HEAD
export * from "./produceAttestationData";
export * from "./prepareCommitteeSubnet";
export * from "./produceAggregatedAttestation";
export * from "./publishAggregateAndProof";
=======
export * from "./produceBlock";
>>>>>>> 8534cdca
<|MERGE_RESOLUTION|>--- conflicted
+++ resolved
@@ -1,9 +1,6 @@
 export * from "./duties";
-<<<<<<< HEAD
 export * from "./produceAttestationData";
 export * from "./prepareCommitteeSubnet";
 export * from "./produceAggregatedAttestation";
 export * from "./publishAggregateAndProof";
-=======
-export * from "./produceBlock";
->>>>>>> 8534cdca
+export * from "./produceBlock";