--- conflicted
+++ resolved
@@ -1,7 +1,2 @@
-<<<<<<< HEAD
-export * from "./state";
 export * from "./interface";
-=======
-export * from "./interface";
-export * from "./state";
->>>>>>> 74e8e3e6
+export * from "./state";