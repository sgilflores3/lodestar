# Lodestar
[![](https://img.shields.io/travis/com/ChainSafe/lodestar/master.svg?label=master&logo=travis "Master Branch (Travis)")](https://travis-ci.com/ChainSafe/lodestar)
[![Discord](https://img.shields.io/discord/593655374469660673.svg?label=Discord&logo=discord)](https://discord.gg/aMxzVcr)
![ETH2.0_Spec_Version 0.10.1](https://img.shields.io/badge/ETH2.0_Spec_Version-0.10.1-2e86c1.svg)


## Prerequisites

* [Lerna](https://github.com/lerna/lerna)
* [Yarn](https://yarnpkg.com/)

<<<<<<< HEAD


## What you need
You will need to go over the [specification](https://github.com/ethereum/eth2.0-specs). You will also need to have a [basic understanding of sharding](https://github.com/ethereum/wiki/wiki/Sharding-FAQs). 
=======
`../lodestar-cli/bin/lodestar dev`
>>>>>>> e6524d91

## Getting Started

To get an instance of Lodestar up & running, start a terminal from the root of the this repo:

1. Install dependencies accross all packages:
```
yarn install
```

2. Run the build script:
```
yarn run build
```

<<<<<<< HEAD
3. Lodestar should now be ready for use:
```
yarn run cli --help
```
=======
## Usage
1. If you haven't `yarn install`
2. `lerna run build`
3. `packages/lodestar-cli/bin/lodestar --help`
>>>>>>> e6524d91

Note:

Spec test cases are optional dependency which can be skipped by adding `--ignore-optional` when installing dependencies.
You can always download spec test cases by running `yarn install --force`.

<<<<<<< HEAD
## Run dev

` ./bin/lodestar dev -v 8 -p minimal`

=======
### Development

#### Connect two beacon nodes

`cd packages/lodestar-cli`

Terminal 1:
`bin/lodestar dev -r -c 8` - It will run beacon node and 8 validators with all the default settings. State will be written to .tmp/state.ssz

Terminal 2:
`bin/lodestar dev --bootnodes "/ip4/127.0.0.1/tcp/30306" --multiaddrs "/ip4/127.0.0.1/tcp/30307" -v 0 -r` - Will connect to bootnode (node 1 default multiaddrs) and won't start validators.

<!---
>>>>>>> e6524d91
### Starting private eth1 chain

`./bin/lodestar eth1:dev -m "vast thought differ pull jewel broom cook wrist tribe word before omit"`

This will start ganache server on `http://127.0.0.1:8545`. For more configuration check `./bin/lodestar eth1:dev --help`

### Starting lodestar beacon chain

`./bin/lodestar beacon --db test-db --eth1RpcUrl http://127.0.0.1:8545 --depositContract <depositContractAddress>`

You will see deposit contract address in console if you used `./bin/lodestar eth1:dev`.  

### Making validator deposit

`./bin/lodestar deposit -m "vast thought differ pull jewel broom cook wrist tribe word before omit" -n http://127.0.0.1:8545 -c <depositContractAddress>>`

This will trigger 10 deposits to deposit contract which will trigger beacon chain initialization. Make sure to use same mnemonic which you used to start eth1 network.  

**NOTE:** If you'd like to silence the client's logs, set the `LODESTAR_SILENCE` environment variable to `true`.
<<<<<<< HEAD


#### Generating flame graphs from spec tests
Example of cpu-profile generation of blocksanity tests in current directory

`GEN_PROFILE_DIR=$PWD mocha -r ./.babel-register 'test/spec/sanity/blocks/blocksanity_s_mainnet.test.ts'`

To view results:
```bash
npm i -g 0x
0x --visualize-cpu-profile ./0\ -\ blocksanity-1561705313935.cpuprofile
```
Open resulting html file in favorite browser.
=======
-->
>>>>>>> e6524d91
<|MERGE_RESOLUTION|>--- conflicted
+++ resolved
@@ -9,14 +9,8 @@
 * [Lerna](https://github.com/lerna/lerna)
 * [Yarn](https://yarnpkg.com/)
 
-<<<<<<< HEAD
-
-
 ## What you need
 You will need to go over the [specification](https://github.com/ethereum/eth2.0-specs). You will also need to have a [basic understanding of sharding](https://github.com/ethereum/wiki/wiki/Sharding-FAQs). 
-=======
-`../lodestar-cli/bin/lodestar dev`
->>>>>>> e6524d91
 
 ## Getting Started
 
@@ -32,29 +26,17 @@
 yarn run build
 ```
 
-<<<<<<< HEAD
+
 3. Lodestar should now be ready for use:
 ```
 yarn run cli --help
 ```
-=======
-## Usage
-1. If you haven't `yarn install`
-2. `lerna run build`
-3. `packages/lodestar-cli/bin/lodestar --help`
->>>>>>> e6524d91
 
 Note:
 
 Spec test cases are optional dependency which can be skipped by adding `--ignore-optional` when installing dependencies.
 You can always download spec test cases by running `yarn install --force`.
 
-<<<<<<< HEAD
-## Run dev
-
-` ./bin/lodestar dev -v 8 -p minimal`
-
-=======
 ### Development
 
 #### Connect two beacon nodes
@@ -68,7 +50,6 @@
 `bin/lodestar dev --bootnodes "/ip4/127.0.0.1/tcp/30306" --multiaddrs "/ip4/127.0.0.1/tcp/30307" -v 0 -r` - Will connect to bootnode (node 1 default multiaddrs) and won't start validators.
 
 <!---
->>>>>>> e6524d91
 ### Starting private eth1 chain
 
 `./bin/lodestar eth1:dev -m "vast thought differ pull jewel broom cook wrist tribe word before omit"`
@@ -88,20 +69,4 @@
 This will trigger 10 deposits to deposit contract which will trigger beacon chain initialization. Make sure to use same mnemonic which you used to start eth1 network.  
 
 **NOTE:** If you'd like to silence the client's logs, set the `LODESTAR_SILENCE` environment variable to `true`.
-<<<<<<< HEAD
-
-
-#### Generating flame graphs from spec tests
-Example of cpu-profile generation of blocksanity tests in current directory
-
-`GEN_PROFILE_DIR=$PWD mocha -r ./.babel-register 'test/spec/sanity/blocks/blocksanity_s_mainnet.test.ts'`
-
-To view results:
-```bash
-npm i -g 0x
-0x --visualize-cpu-profile ./0\ -\ blocksanity-1561705313935.cpuprofile
-```
-Open resulting html file in favorite browser.
-=======
--->
->>>>>>> e6524d91
+-->