--- conflicted
+++ resolved
@@ -24,12 +24,9 @@
 import {ZERO_HASH} from "@chainsafe/lodestar-beacon-state-transition";
 import {INetwork, Libp2pNetwork} from "../../../../src/network";
 import {generatePeer} from "../../../utils/peer";
-<<<<<<< HEAD
 import {IPeerMetadataStore} from "../../../../src/network/peers/interface";
 import {Libp2pPeerMetadataStore} from "../../../../src/network/peers/metastore";
-=======
 import {silentLogger} from "../../../utils/logger";
->>>>>>> 12b3b3ef
 
 describe("sync utils", function () {
   const logger = silentLogger;
@@ -302,18 +299,13 @@
   describe("checkBestPeer", function () {
     let networkStub: SinonStubbedInstance<INetwork>;
     let forkChoiceStub: SinonStubbedInstance<ILMDGHOST>;
-<<<<<<< HEAD
     let metastoreStub: SinonStubbedInstance<IPeerMetadataStore>;
 
-=======
-    let reps: ReputationStore;
->>>>>>> 12b3b3ef
     beforeEach(() => {
       metastoreStub = sinon.createStubInstance(Libp2pPeerMetadataStore);
       networkStub = sinon.createStubInstance(Libp2pNetwork);
       networkStub.peerMetadata = metastoreStub;
       forkChoiceStub = sinon.createStubInstance(ArrayDagLMDGHOST);
-      reps = new ReputationStore();
     });
     afterEach(() => {
       sinon.restore();
@@ -325,11 +317,7 @@
     it("peer is disconnected", async function () {
       const peer1 = await PeerId.create();
       networkStub.getPeers.returns([]);
-<<<<<<< HEAD
       expect(checkBestPeer(peer1, forkChoiceStub, networkStub)).to.be.false;
-=======
-      expect(checkBestPeer(peer1, forkChoiceStub, networkStub, reps)).to.be.false;
->>>>>>> 12b3b3ef
       expect(networkStub.getPeers.calledOnce).to.be.true;
       expect(forkChoiceStub.headBlockSlot.calledOnce).to.be.false;
     });
