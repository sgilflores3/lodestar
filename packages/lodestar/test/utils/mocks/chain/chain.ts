--- conflicted
+++ resolved
@@ -1,8 +1,5 @@
 import {EventEmitter} from "events";
 
-<<<<<<< HEAD
-import {Attestation, BeaconBlock, BeaconState, uint16, uint64} from "@chainsafe/eth2.0-types";
-=======
 import {
   Attestation,
   BeaconBlock,
@@ -13,7 +10,6 @@
   uint16,
   uint64
 } from "@chainsafe/eth2.0-types";
->>>>>>> a7406504
 import {IBeaconChain, ILMDGHOST} from "../../../../src/chain";
 import {generateState} from "../../state";
 import {ProgressiveMerkleTree} from "@chainsafe/eth2.0-utils";
