<<<<<<< HEAD
export async function sleep(ms: number): Promise<void> {
=======
export function sleep(ms: number): Promise<void> {
>>>>>>> ebb93de9
  return new Promise(resolve => setTimeout(resolve, ms));
}<|MERGE_RESOLUTION|>--- conflicted
+++ resolved
@@ -1,7 +1,3 @@
-<<<<<<< HEAD
-export async function sleep(ms: number): Promise<void> {
-=======
 export function sleep(ms: number): Promise<void> {
->>>>>>> ebb93de9
   return new Promise(resolve => setTimeout(resolve, ms));
 }