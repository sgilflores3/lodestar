--- conflicted
+++ resolved
@@ -45,12 +45,8 @@
     parentRoot: block.parentRoot,
     // `state_root` is zeroed and overwritten in the next `process_slot` call
     stateRoot: ZERO_HASH,
-<<<<<<< HEAD
-    bodyRoot: hashTreeRoot(block.body, config.types.BeaconBlockBody),
+    bodyRoot: hashTreeRoot(config.types.BeaconBlockBody, block.body),
     // `signature` is zeroed
-=======
-    bodyRoot: hashTreeRoot(config.types.BeaconBlockBody, block.body),
->>>>>>> ebb93de9
     signature: EMPTY_SIGNATURE,
   };
 }
