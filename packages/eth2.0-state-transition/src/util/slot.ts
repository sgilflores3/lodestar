--- conflicted
+++ resolved
@@ -3,16 +3,12 @@
 import {intDiv} from "@chainsafe/eth2.0-utils";
 import {computeStartSlotAtEpoch, computeEpochAtSlot} from ".";
 
-<<<<<<< HEAD
-export function getCurrentSlot(config: IBeaconConfig, genesisTime: Number64): Slot {
-=======
-export function getSlotsSinceGenesis(config: IBeaconConfig, genesisTime: number64): Slot {
->>>>>>> 204bd50c
+export function getSlotsSinceGenesis(config: IBeaconConfig, genesisTime: Number64): Slot {
   const diffInSeconds = (Date.now() / 1000) - genesisTime;
   return intDiv(diffInSeconds, config.params.SECONDS_PER_SLOT);
 }
 
-export function getCurrentSlot(config: IBeaconConfig, genesisTime: number64): Slot {
+export function getCurrentSlot(config: IBeaconConfig, genesisTime: Number64): Slot {
   return config.params.GENESIS_SLOT + getSlotsSinceGenesis(config, genesisTime);
 }
 
