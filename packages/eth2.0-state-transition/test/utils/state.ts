import {
  BeaconState,
} from "@chainsafe/eth2.0-types";

import {GENESIS_EPOCH, GENESIS_SLOT, ZERO_HASH} from "../../src/constants";

import {hashTreeRoot} from "@chainsafe/ssz";
import {generateEmptyBlock} from "./block";

import {config} from "@chainsafe/eth2.0-config/lib/presets/mainnet";
import { BitVector } from "@chainsafe/bit-utils";

/**
 * Copy of BeaconState, but all fields are marked optional to allow for swapping out variables as needed.
 */
type TestBeaconState = Partial<BeaconState>;

/**
 * Generate beaconState, by default it will use the initial state defined when the `ChainStart` log is emitted.
 * NOTE: All fields can be overridden through `opts`.
 * @param {TestBeaconState} opts
 * @returns {BeaconState}
 */
export function generateState(opts?: TestBeaconState): BeaconState {
  return {
    genesisTime: Math.floor(Date.now() / 1000),
    slot: GENESIS_SLOT,
    fork: {
      previousVersion: config.params.GENESIS_FORK_VERSION,
      currentVersion: config.params.GENESIS_FORK_VERSION,
      epoch: GENESIS_EPOCH,
    },
    latestBlockHeader: {
      slot: 0,
      parentRoot: Buffer.alloc(32),
      stateRoot: Buffer.alloc(32),
      bodyRoot: hashTreeRoot(config.types.BeaconBlockBody, generateEmptyBlock().body),
      signature: Buffer.alloc(96),
    },
    blockRoots: Array.from({length: config.params.SLOTS_PER_HISTORICAL_ROOT}, () => ZERO_HASH),
    stateRoots: Array.from({length: config.params.SLOTS_PER_HISTORICAL_ROOT}, () => ZERO_HASH),
    historicalRoots: [],
    eth1Data: {
      depositRoot: Buffer.alloc(32),
      blockHash: Buffer.alloc(32),
      depositCount: 0,
    },
    eth1DataVotes: [],
    eth1DepositIndex: 0,
    validators: [],
    balances: [],
    randaoMixes: Array.from({length: config.params.EPOCHS_PER_HISTORICAL_VECTOR}, () => ZERO_HASH),
<<<<<<< HEAD
    slashings: Array.from({length: config.params.EPOCHS_PER_SLASHINGS_VECTOR}, () => new BN(0)),
=======
    activeIndexRoots: Array.from({length: config.params.EPOCHS_PER_HISTORICAL_VECTOR}, () => ZERO_HASH),
    compactCommitteesRoots: Array.from({length: config.params.EPOCHS_PER_HISTORICAL_VECTOR}, () => ZERO_HASH),
    slashings: Array.from({length: config.params.EPOCHS_PER_SLASHINGS_VECTOR}, () => 0n),
>>>>>>> ebb93de9
    previousEpochAttestations: [],
    currentEpochAttestations: [],
    justificationBits: BitVector.fromBitfield(Buffer.alloc(1), 4),
    previousJustifiedCheckpoint: {
      epoch: GENESIS_EPOCH,
      root: ZERO_HASH,
    },
    currentJustifiedCheckpoint: {
      epoch: GENESIS_EPOCH,
      root: ZERO_HASH,
    },
    finalizedCheckpoint: {
      epoch: GENESIS_EPOCH,
      root: ZERO_HASH,
    },
    ...opts,
  };
}<|MERGE_RESOLUTION|>--- conflicted
+++ resolved
@@ -50,13 +50,7 @@
     validators: [],
     balances: [],
     randaoMixes: Array.from({length: config.params.EPOCHS_PER_HISTORICAL_VECTOR}, () => ZERO_HASH),
-<<<<<<< HEAD
-    slashings: Array.from({length: config.params.EPOCHS_PER_SLASHINGS_VECTOR}, () => new BN(0)),
-=======
-    activeIndexRoots: Array.from({length: config.params.EPOCHS_PER_HISTORICAL_VECTOR}, () => ZERO_HASH),
-    compactCommitteesRoots: Array.from({length: config.params.EPOCHS_PER_HISTORICAL_VECTOR}, () => ZERO_HASH),
     slashings: Array.from({length: config.params.EPOCHS_PER_SLASHINGS_VECTOR}, () => 0n),
->>>>>>> ebb93de9
     previousEpochAttestations: [],
     currentEpochAttestations: [],
     justificationBits: BitVector.fromBitfield(Buffer.alloc(1), 4),
