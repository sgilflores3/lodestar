--- conflicted
+++ resolved
@@ -57,13 +57,8 @@
         assert.equal(result.offset, 96, 'Offset is should be 96');
 
     });
-<<<<<<< HEAD
-
-    it(`deserializes hash97`, () => {
-=======
-    
+
     it(`deserializes bytes97`, () => {
->>>>>>> 91405f7e
 
         let bytesInput = hexToBytes('ba7816bf8f01cfea414140de5dae2223b00361a396177a9cb410ff61f20015adba7816bf8f01cfea414140de5dae2223b00361a396177a9cb410ff61f20015adba7816bf8f01cfea414140de5dae2223b00361a396177a9cb410ff61f20015adaa');
         let result = deserialize(serialize(bytesInput, 'bytes97'), 0, 'bytes97');
@@ -77,17 +72,10 @@
 
 describe('SimpleSerialize - deserializes bytes20', () => {
 
-<<<<<<< HEAD
-    it(`deserializes addresses`, () => {
-
-        let addressInput = hexToBytes('e17cb53f339a726e0b347bbad221ad7b50dc2a30');
-        let result = deserialize(serialize(addressInput, 'address'), 0, 'address');
-=======
     it(`deserializes bytes20`, () => {
-        
+
         let bytes20Input = hexToBytes('e17cb53f339a726e0b347bbad221ad7b50dc2a30');
         let result = deserialize(serialize(bytes20Input, 'bytes20'), 0, 'bytes20');
->>>>>>> 91405f7e
 
         assert.isNotNull(result, 'bytes result should not be null');
         assert.equal(result.deserializedData.toString('hex'), bytes20Input.toString('hex'), 'bytes result should be same as input');
@@ -485,14 +473,14 @@
         testObj.recentBlockHashes = [
             hexToBytes(recentHash1),
             hexToBytes(recentHash2)
-        ]
+        ];
 
         let attestRecord1 = new AttestationRecord(0, 1, Buffer.from([11, 12, 13, 14]));
         let attestRecord2 = new AttestationRecord(2, 3, Buffer.from([255, 254, 253, 252]));
         testObj.pendingAttestations = [
             attestRecord1,
             attestRecord2
-        ]
+        ];
 
         let result = deserialize(serialize(testObj, ActiveState), 0, ActiveState);
         assert.deepEqual(result.deserializedData, testObj);
@@ -500,19 +488,20 @@
     });
 
     const testCases = [
-      [["00000003000000", SimpleObject], new SimpleObject({b:0,a:0})],
-      [["00000003000201", SimpleObject], new SimpleObject({b:2,a:1})],
-      [["0000000703000000020006", OuterObject], new OuterObject({v:3, subV: new InnerObject({v:6})})],
-      [["000000120000000e0000000300020100000003000403", ArrayObject], new ArrayObject({v: [new SimpleObject({b:2,a:1}), new SimpleObject({b:4,a:3})]})],
-      [["0000001600000007030000000200060000000705000000020007", [OuterObject]], [new OuterObject({v:3, subV: new InnerObject({v:6})}), new OuterObject({v:5, subV: new InnerObject({v:7})})]],
-    ]
+      [["30000000000000", SimpleObject], new SimpleObject({b:0,a:0})],
+      [["03000000020001", SimpleObject], new SimpleObject({b:2,a:1})],
+      [["0700000003020000000600", OuterObject], new OuterObject({v:3, subV: new InnerObject({v:6})})],
+      [["120000000E0000000300000002000103000000040003", ArrayObject], new ArrayObject({v: [new SimpleObject({b:2,a:1}), new SimpleObject({b:4,a:3})]})],
+      [["1600000007000000030200000006000700000005020000020700", [OuterObject]], [new OuterObject({v:3, subV: new InnerObject({v:6})}), new OuterObject({v:5, subV: new InnerObject({v:7})})]],
+    ];
+
     // like a deepEqual,but reliant on type, instead of inspection of ownProperties
     const genericEqual = (obj1, obj2, type) => {
       if (typeof type === 'string') { // simple type
         assert.equal(obj1, obj2)
       } else if (Array.isArray(type)) { // array type
-        const elementType = type[0]
-        assert.equal(obj1.length, obj2.length)
+        const elementType = type[0];
+        assert.equal(obj1.length, obj2.length);
         for (let i = 0; i < obj1.length; i++) {
           genericEqual(obj1[i], obj2[i], elementType)
         }
@@ -521,11 +510,12 @@
           genericEqual(obj1[fieldName], obj2[fieldName], fieldType)
         }
       }
-    }
+    };
+
     for (const [input, output] of testCases) {
-      const [bytes, type] = input
+      const [bytes, type] = input;
       it(`successfully decodes objects - ${type.name || typeof type}`, () => {
-        const result = deserialize(Buffer.from(bytes, 'hex'), 0, type).deserializedData
+        const result = deserialize(Buffer.from(bytes, 'hex'), 0, type).deserializedData;
         genericEqual(result, output, type)
       })
     }
