/**
 * @module eth1
 */

import {ContractTransaction, ethers, Wallet} from "ethers";
import {Provider} from "ethers/providers";
import {BigNumber} from "ethers/utils";
import BN from "bn.js";
import bls from "@chainsafe/bls-js";
import {BLS_WITHDRAWAL_PREFIX_BYTE, Domain} from "../constants";
import {DepositData} from "../types";
import {signingRoot} from "@chainsafe/ssz";
<<<<<<< HEAD
import logger from "../logger";
import {hash} from "../util/crypto";
=======
import {hash} from "../util/crypto";
import {ILogger} from "../logger";

>>>>>>> ff113cb0

export class Eth1Wallet {

  private wallet: Wallet;

  private contractAbi;

  private logger: ILogger;

  public constructor(privateKey: string, contractAbi: any, logger: ILogger, provider?: Provider) {
    this.logger = logger;
    if(!provider) {
      provider = ethers.getDefaultProvider();
    }
    this.wallet = new Wallet(privateKey, provider);
    this.contractAbi = contractAbi;
  }

  /**
   * Will deposit 32 ETH to eth2.0 deposit contract.
   * @param address address of deposit contract
   * @param value amount to wei to deposit on contract
   */

  public async createValidatorDeposit(address: string, value: BigNumber): Promise<string> {
    const amount = new BN(value.toString()).div(new BN(1000000000));

    let contract = new ethers.Contract(address, this.contractAbi, this.wallet);
    const privateKey = hash(Buffer.from(address, 'hex'));
    const pubkey = bls.generatePublicKey(privateKey);
    const withdrawalCredentials = Buffer.concat([
      BLS_WITHDRAWAL_PREFIX_BYTE,
      hash(pubkey).slice(1),
    ]);

    // Create deposit data
    const depositData: DepositData = {
      pubkey,
      withdrawalCredentials,
      amount,
      signature: Buffer.alloc(96)
    };

    const signature = bls.sign(
      privateKey,
      signingRoot(depositData, DepositData),
      Buffer.from([0, 0, 0, Domain.DEPOSIT])
    );
    // Send TX
    try {
      const tx: ContractTransaction = await contract.deposit(
        pubkey,
        withdrawalCredentials,
        signature,
        {value});
      await tx.wait();
      return tx.hash;
    } catch(e) {
      console.log(e);
      this.logger.error(e.message);
    }
  }

}<|MERGE_RESOLUTION|>--- conflicted
+++ resolved
@@ -10,14 +10,9 @@
 import {BLS_WITHDRAWAL_PREFIX_BYTE, Domain} from "../constants";
 import {DepositData} from "../types";
 import {signingRoot} from "@chainsafe/ssz";
-<<<<<<< HEAD
-import logger from "../logger";
-import {hash} from "../util/crypto";
-=======
 import {hash} from "../util/crypto";
 import {ILogger} from "../logger";
 
->>>>>>> ff113cb0
 
 export class Eth1Wallet {
 
