/**
 * @module validator
 */

// This file makes some naive assumptions surrounding the way RPC like calls will be made in ETH2.0
/**
 * 1. Setup any necessary connections (RPC,...)
 * 2. Check if the chain start log has been emitted
 * 3. Get the validator index
 * 4. Setup block processing and attestation services
 * 5. Wait for role change
 * 6. Execute role
 * 7. Wait for new role
 * 6. Repeat step 5
 */
import BlockProcessingService from "./block";
import logger, {AbstractLogger} from "../logger";
import {Slot, ValidatorIndex} from "../types";
import {GenesisInfo, ValidatorCtx} from "./types";
import {RpcClient, RpcClientOverWs} from "./rpc";
import {AttestationService} from "./attestation";

/**
 * Main class for the Validator client.
 */
class Validator {
  private ctx: ValidatorCtx;
  private logger: AbstractLogger;
  private rpcClient: RpcClient;
  private validatorIndex: ValidatorIndex;
  private blockService: BlockProcessingService;
  private attestationService: AttestationService;
  private genesisInfo: GenesisInfo;
  public isActive: boolean;

  public constructor(ctx: ValidatorCtx) {
    this.ctx = ctx;
    this.logger = logger;
    this.isActive = false;
    if(ctx.rpc) {
      this.rpcClient = ctx.rpc;
    } else if(ctx.rpcUrl) {
      this.rpcClient = new RpcClientOverWs({rpcUrl: ctx.rpcUrl});
    } else {
      throw new Error("Validator requires either RpcClient instance or rpc url as params");
    }
  }

  /**
   * Creates a new block proccessing service and starts it.
   */
  private async start(): Promise<void> {
    await this.setup();
    this.run();
  }

  /**
   * Stops all validator functions
   */
  private async stop(): Promise<void> {}

  /**
   * Main method that starts a client.
   */
  public async setup(): Promise<void> {
    this.logger.info("Setting up validator client...");

    await this.setupRPC();

    // Wait for the ChainStart log and grab validator index
    this.isActive = await this.isChainLive();
    this.validatorIndex = await this.getValidatorIndex();

    this.blockService = new BlockProcessingService(
      this.validatorIndex, this.rpcClient, this.ctx.privateKey
    );
    this.attestationService = new AttestationService();
  }

  /**
   * Establishes a connection to a specified beacon chain url.
   */
  private async setupRPC(): Promise<void> {
    this.logger.info("Setting up RPC connection...");
    await this.rpcClient.connect();
    this.logger.info(`RPC connection successfully established: ${this.ctx.rpcUrl || 'inmemory'}!`);
  }

  /**
   * Recursively checks for the chain start log event from the ETH1.x deposit contract
   */
  private async isChainLive(): Promise<boolean> {
    this.logger.info("Checking if chain has started...");
    const genesisTime =  await this.rpcClient.beacon.getGenesisTime();
    if (genesisTime) {
      this.genesisInfo = {
        startTime: genesisTime,
      };
      this.logger.info("Chain start has occured!");
      return true;
    }
    setTimeout(this.isChainLive, 1000);
  }

  /**
   * Checks to see if the validator has been processed on the beacon chain.
   */
  private async getValidatorIndex(): Promise<ValidatorIndex> {
    this.logger.info("Checking if validator has been processed...");
<<<<<<< HEAD
    const index = await this.rpcClient.validator.getIndex(this.ctx.publicKey);
=======
    const index = await this.provider.getValidatorIndex(this.ctx.keypair.publicKey.toBytesCompressed());
>>>>>>> 70901200
    if (index) {
      this.logger.info("Validator has been processed!");
      return index;
    }
    setTimeout(this.getValidatorIndex, 1000);
  }

<<<<<<< HEAD
  // private async checkAssignment(): Promise<void> {
  //   // If epoch boundary then look up for new assignment
  //   if ((Date.now() - this.genesisInfo.startTime) % SLOTS_PER_EPOCH === 0) {
  //
  //     const epoch = await this.rpcClient.getCurrentEpoch();
  //     const assignment: CommitteeAssignment = await this.rpcClient.getCommitteeAssignment(epoch, this.validatorIndex);
  //     const isProposer: boolean = this.rpcClient.isProposerAtSlot(assignment.slot, this.validatorIndex);
  //
  //     if (assignment.validators.includes(this.validatorIndex) && isProposer) {
  //       // Run attestation and then block proposer on `slot`
  //       this.logger.info(`Validator: ${this.validatorIndex}, Attesting: True, Proposing: True`);
  //     } else if (assignment.validators.includes(this.validatorIndex)) {
  //       // Run attestation on `slot`
  //       this.logger.info(`Validator: ${this.validatorIndex}, Attesting: True, Proposing: False`);
  //     } else {
  //       this.logger.info(`Validator with index ${this.validatorIndex} has no role for slot ${assignment.slot}`);
  //     }
  //   }
  // }
=======
  /**
   * Setups the necessary services.
   */
  private async setupServices(): Promise<void> {
    this.blockService = new BlockProcessingService(this.validatorIndex, this.provider, this.ctx.keypair.privateKey);
    // TODO setup attestation service
  }

  private async checkAssignment(): Promise<void> {
    // If epoch boundary then look up for new assignment
    if ((Date.now() - this.genesisInfo.startTime) % SLOTS_PER_EPOCH === 0) {
      const epoch = await this.provider.getCurrentEpoch();
      const assignment: CommitteeAssignment = await this.provider.getCommitteeAssignment(epoch, this.validatorIndex);
      const isProposer: boolean = this.provider.isProposerAtSlot(assignment.slot, this.validatorIndex);

      if (assignment.validators.includes(this.validatorIndex) && isProposer) {
        // Run attestation and then block proposer on `slot`
        this.logger.info(`Validator: ${this.validatorIndex}, Attesting: True, Proposing: True`);
      } else if (assignment.validators.includes(this.validatorIndex)) {
        // Run attestation on `slot`
        this.logger.info(`Validator: ${this.validatorIndex}, Attesting: True, Proposing: False`);
      } else {
        this.logger.info(`Validator with index ${this.validatorIndex} has no role for slot ${assignment.slot}`);
      }
    }
  }
>>>>>>> 70901200



  private run(): void {
    this.rpcClient.onNewSlot(async (slot: Slot) => {
      const {currentVersion, validatorDuty} =
        await this.rpcClient.validator.getDuties(this.validatorIndex);
      if(validatorDuty.attestationSlot === slot) {
        this.attestationService.attest();
      }
      if(validatorDuty.blockProductionSlot === slot) {
        this.blockService.buildBlock(slot);
      }
    });
  };
}

export default Validator;<|MERGE_RESOLUTION|>--- conflicted
+++ resolved
@@ -107,11 +107,7 @@
    */
   private async getValidatorIndex(): Promise<ValidatorIndex> {
     this.logger.info("Checking if validator has been processed...");
-<<<<<<< HEAD
-    const index = await this.rpcClient.validator.getIndex(this.ctx.publicKey);
-=======
-    const index = await this.provider.getValidatorIndex(this.ctx.keypair.publicKey.toBytesCompressed());
->>>>>>> 70901200
+    const index = await this.rpcClient.getValidatorIndex(this.ctx.keypair.publicKey.toBytesCompressed());
     if (index) {
       this.logger.info("Validator has been processed!");
       return index;
@@ -119,7 +115,6 @@
     setTimeout(this.getValidatorIndex, 1000);
   }
 
-<<<<<<< HEAD
   // private async checkAssignment(): Promise<void> {
   //   // If epoch boundary then look up for new assignment
   //   if ((Date.now() - this.genesisInfo.startTime) % SLOTS_PER_EPOCH === 0) {
@@ -139,34 +134,6 @@
   //     }
   //   }
   // }
-=======
-  /**
-   * Setups the necessary services.
-   */
-  private async setupServices(): Promise<void> {
-    this.blockService = new BlockProcessingService(this.validatorIndex, this.provider, this.ctx.keypair.privateKey);
-    // TODO setup attestation service
-  }
-
-  private async checkAssignment(): Promise<void> {
-    // If epoch boundary then look up for new assignment
-    if ((Date.now() - this.genesisInfo.startTime) % SLOTS_PER_EPOCH === 0) {
-      const epoch = await this.provider.getCurrentEpoch();
-      const assignment: CommitteeAssignment = await this.provider.getCommitteeAssignment(epoch, this.validatorIndex);
-      const isProposer: boolean = this.provider.isProposerAtSlot(assignment.slot, this.validatorIndex);
-
-      if (assignment.validators.includes(this.validatorIndex) && isProposer) {
-        // Run attestation and then block proposer on `slot`
-        this.logger.info(`Validator: ${this.validatorIndex}, Attesting: True, Proposing: True`);
-      } else if (assignment.validators.includes(this.validatorIndex)) {
-        // Run attestation on `slot`
-        this.logger.info(`Validator: ${this.validatorIndex}, Attesting: True, Proposing: False`);
-      } else {
-        this.logger.info(`Validator with index ${this.validatorIndex} has no role for slot ${assignment.slot}`);
-      }
-    }
-  }
->>>>>>> 70901200
 
 
 
