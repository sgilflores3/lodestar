--- conflicted
+++ resolved
@@ -1,7 +1,3 @@
 export {DB, DBOptions} from "./interface";
-<<<<<<< HEAD
 export {LevelDB, LevelDBOptions} from "./impl/level";
-=======
-export {LevelDB, LevelDBOptions} from "./impl/level";
-export {PouchDb} from "./impl/pouch";
->>>>>>> 078c4b60
+export {PouchDb} from "./impl/pouch";