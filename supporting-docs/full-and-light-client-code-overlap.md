--- conflicted
+++ resolved
@@ -30,21 +30,12 @@
 ```
 
 ## Module Definitions
-<<<<<<< HEAD
 - **Chain:** The chain module contains the ETH2.0 consensus rules. This isn't used by the Light Client, but because the spec is frozen, and we are already at the latest version v0.8, there is very little to change here.
-- **CLI:** The CLI is the command line interface, there is a little overlap surrounding ETH1.x deposits. The added overhead of mainting it is low regardless, since all the main commands already exist.
+- **CLI:** The CLI is the command line interface. There is a little overlap surrounding ETH1.x deposits. The added overhead of maintaining it is low regardless, since all the main commands already exist.
 - **Config:** Config contains the blockchain configurations that allow us to customize the chain for both testing and production needs. The Light Client will need to use these.
 - **Constants:** Similar to config, it contains the required constants from the ETH2.0 specification that will be needed in the Light Client
 - **DB:** The db is the chain database, it is used to store information about the blockchain. The Light Client will utilize a subset of this package.
 - **ETH1:** This is used to do two things: generate eth1.x deposits (uses the deposit contract to simulate the genesis event) and to read from the deposits to store them accordingly. The Light Client will need this to simulate the genesis event.
-=======
-- **Chain:** The chain module contains the ETH2.0 consensus rules. This isn't used by the Light Client, but because the spec is frozen, and we are already at the latest version v0.8 there is very little to change here.
-- **CLI:** The CLI is the command line interface. There is a little overlap surrounding ETH1.x deposits. The added overhead of maintaining it is low regardless, since all the main commands already exist.
-- **Config:** Config contians the blockchain configurations that allow us to customize the chain for both testing and production needs, the Light Client will need to use these.
-- **Constants:** Similar to config it contains the required constants from the ETH2.0 specification that will be needed in the Light Client
-- **DB:** The db is the chain database, it is used to store information about the blockchain. The Light Client will be utilizing a subset of this package.
-- **ETH1:** This is used to do two things: generate eth1.x deposits (uses then deposit contract to simulate the gensis event) and to read from the deposits to store them accordingly. The Light Client will need this to simulate the genesis event.
->>>>>>> 6a43519f
 - **Logger:** Logger is a custom debugging tool that allows us to output information to the terminal. The Light Client would use this as well to keep everything uniform.
 - **Network:** Network is where all the networking communications happen, libp2p and hobbits are integrated into this module. There is a potential use case for this in the Light Client. Regardless, development of this module will continue for the benefit of the Libp2p ecosystem because we maintain Gossipsub-js.
 - **Node:** This module sets up the Full Client and starts all the necessary services. It will not be used by the light client.
@@ -52,14 +43,7 @@
 - **Params:** Similar to config and constants, this contains necessary variables that will be utilized across the entire ETH2.0 Javascript ecosystem.
 - **RPC:** RPC stands for remote procedure calls. These are used to help facilitate communications between Full Clients, Validators and Light Clients. They will be used in the Light Client.
 - **sszTypes:** Similar to config, params and constants this contains necessary variables that will be utilized across the entire ETH2.0 Javascript ecosystem.
-<<<<<<< HEAD
-- **Sync:** This contains the Full Client sync strategy. Since the Light Client uses a different sync strategy, this module will not be used directly. Although the interfaces may be used to maintain a consistency in the....!!!!!!! in the what???
-- **Types:** Similar to config, sszTypes, params and constants this contains necessary variables that will be utilized across the entire ETH2.0 Javascript ecosystem.
-- **Util:** This module contains random functions that don't quite have a home in any specific module and are shared across the entire proejct. Theres a good chance that wwe will be utilising some of these within the Light Client.
-- **Validator:** This contains the code for running an ETH2.0 validator, its primarily finished, and shares a good amount of code from the rest of the Lodestar packages discussed. It will not be used by the Light Client
-=======
-- **Sync:** This contains the Full Client sync strategy, since the Light Client uses a different sync strategy this module will not be used directly. Although the interfaces may be used to maintain consistency in the 
+- **Sync:** This contains the Full Client sync strategy, since the Light Client uses a different sync strategy this module will not be used directly. Although the interfaces may be used to maintain consistency in the Light Client
 - **Types:** Similar to config, sszTypes, params and constants, this contains necessary variables that will be utilized across the entire ETH2.0 Javascript ecosystem.
 - **Util:** This module contains random functions that don't quite have a home in any specific module and are shared across the entire project. There is a good chance that we will utilize some of these within the Light Client.
-- **Validator:** This contains the code for running an ETH2.0 validator. It is primarily finished, and shares a significant amount of code from the rest of the Lodestar packages discussed. It will not be used by the Light Client
->>>>>>> 6a43519f
+- **Validator:** This contains the code for running an ETH2.0 validator. It is primarily finished, and shares a significant amount of code from the rest of the Lodestar packages discussed. It will not be used by the Light Client